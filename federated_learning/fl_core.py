"""
Filename: federated_learning.py
Description: Manage tensorflow Federated Learning epochs.
Author: Joshua Zimmerman
Date: 2025-05-07
Version: 1.0
Python Version: 3.10.0

Changelog:
- 2024-08-02: Initial creation.
- 2024-08-11: Added a Model Manager Class, exposed variables in standalone execution for: round count, client count and model/data set.
- 2024-08-11: Refactored to adhere to OOP principals
- 2024-09-16: Offloaded Model Manger to model.py, Refactored Standalone
- 2025-05-07: Remade file: Added TensorFlow + PyTorch conversion and saving functionality. Removed all Flower functionality
- 2025-05-09: Added processing time tracking for rounds and overall training
- 2025-10-04: Integrated FLAM file parsing and dynamic topology adaptation
- 2025-09-24: Integrated Enhanced Model Evaluation Module and Model Selection Module
- 2025-10-10: Added path manager for universal path handling, added accuracy-prioritized training strategies, added dataset switching, added model adaptation.



Usage:
Run this file directly to start a Multithreading instance of Tensorflow FL with the chosen number of clients rounds and model.

"""

import torch
import torch.nn as nn
import torch.optim as optim
from torchvision import datasets, transforms
from typing import List, Dict
import numpy as np
import sys
import os
import time
import threading
from datetime import datetime
import glob
from torch.utils.data import DataLoader, Subset, random_split
import torchvision
import re

# Add the project root directory to the Python path
sys.path.append(os.path.dirname(os.path.dirname(os.path.abspath(__file__))))
from federated_learning.fl_output import FLOutput
from federated_learning.fl_visualization import FLVisualization
from federated_learning.model_evaluation import EnhancedModelEvaluationModule
from federated_learning.fl_adaptation import FLAdaptationSystem

# Add path manager for universal path handling
try:
    from utilities.path_manager import get_synth_flams_dir
    use_path_manager = True
except ImportError:
    use_path_manager = False

class FederatedLearning:
    """Custom Federated Learning engine."""

    # --- Parameter Server Object (Inner Class) ---
    class ParameterServer:
        def __init__(self, model):
            self.global_model = model
            self.updates = []

        def receive_update(self, client_state_dict):
            self.updates.append(client_state_dict)

        def aggregate(self):
            if not self.updates:
                return
            global_dict = self.global_model.state_dict()
            for key in global_dict.keys():
                global_dict[key] = torch.stack([update[key].float() for update in self.updates], 0).mean(0)
            self.global_model.load_state_dict(global_dict)
            self.updates = []

        def get_global_model(self):
            return self.global_model

    # --- Client Object (Inner Class) ---
    class Client:
        def __init__(self, client_id, model, data_loader):
            self.client_id = client_id
            self.model = model
            self.data_loader = data_loader

        def train(self, epochs=3):
            criterion = nn.CrossEntropyLoss()
            optimizer = optim.SGD(self.model.parameters(), lr=0.01)
            correct = 0
            total = 0
            for _ in range(epochs):
                for data, target in self.data_loader:
                    optimizer.zero_grad()
                    output = self.model(data)
                    loss = criterion(output, target)
                    loss.backward()
                    optimizer.step()
                    _, predicted = torch.max(output.data, 1)
                    total += target.size(0)
                    correct += (predicted == target).sum().item()
            accuracy = correct / total if total > 0 else 0
            return self.model.state_dict(), accuracy

        def update_model(self, global_state_dict):
            self.model.load_state_dict(global_state_dict)

    def __init__(self, enable_model_evaluation=True, enable_adaptation=True):
        self.num_rounds = 10
        self.num_clients = 5
        self.global_model = None
        self.client_data = []
        self.round_times = {}
        self.round_accuracies = []
        self.total_training_time = 0
        self.model_evaluation_enabled = enable_model_evaluation
        self.adaptation_enabled = enable_adaptation
        self.model_eval_module = None
        self.selected_model_name = None
        self.model_evaluation_history = []
<<<<<<< HEAD
        self.participation_log = []
        self.trained_clients_per_round = {}
=======
        self.current_dataset = None
>>>>>>> badd8177
        
        # Initialize model evaluation module if enabled
        if self.model_evaluation_enabled:
            try:
                self.model_eval_module = EnhancedModelEvaluationModule()
                print("✓ Model evaluation module initialized")
            except Exception as e:
                print(f"Warning: Failed to initialize model evaluation module: {e}")
                self.model_evaluation_enabled = False
        
        # Initialize lightweight adaptation system if enabled
        if self.adaptation_enabled:
            try:
                self.adaptation_system = FLAdaptationSystem(self.model_eval_module)
                print("✓ FL adaptation system initialized")
                print("  - Dataset switching: MNIST, CIFAR10, EuroSAT")
                print("  - Transfer learning: Intelligent weight preservation")
                print("  - Model selection: Accuracy-optimized")
            except Exception as e:
                print(f"Warning: Failed to initialize adaptation system: {e}")
                self.adaptation_enabled = False

    def set_num_rounds(self, rounds: int) -> None:
        """Set the number of federated learning rounds."""
        self.num_rounds = rounds

    def set_num_clients(self, clients: int) -> None:
        """Set the number of clients participating in federated learning."""
        self.num_clients = clients

    def set_model(self, model):
        """
        Set the model architecture for federated learning.
        
        NOTE: This method receives a legacy TensorFlow model from model.py for configuration purposes.
        The actual PyTorch models used in training are created in initialize_model() using 
        model_evaluation.py's ModelRegistry. This legacy model is mainly used for configuration
        and backward compatibility.
        """
        self.global_model = model

    def set_topology(self, matrix, aggregator_id):
        """Set network topology for this round"""
        self.current_topology = matrix
        self.current_aggregator = aggregator_id

    def reset_clients(self):
        """Reset client data for new simulation run."""
        self.client_data = []
        self.round_times = {}
        self.round_accuracies = []
        self.total_training_time = 0
        self.timestep = 0

    def initialize_data(self, dataset_name="MNIST", use_heterogeneous=True):
        """Initialize client data loaders using the lightweight adaptation system"""
        
        if self.adaptation_enabled and hasattr(self, 'adaptation_system'):
            # Use the lightweight adaptation system
            print(f"Initializing {dataset_name} dataset with adaptation system...")
            
            try:
                full_dataset = self.adaptation_system.dataset_adapter.load_dataset(dataset_name)
                self.client_data = self.adaptation_system.dataset_adapter.create_client_splits(
                    full_dataset, self.num_clients, use_heterogeneous=use_heterogeneous
                )
                print(f"✓ Created {len(self.client_data)} {'heterogeneous' if use_heterogeneous else 'homogeneous'} client splits")
            except Exception as e:
                print(f"Warning: Adaptation system failed, falling back to standard loading: {e}")
                self._initialize_data_fallback(dataset_name)
        else:
            # Fallback to standard loading
            self._initialize_data_fallback(dataset_name)
        
        self.current_dataset = dataset_name
        print(f"✓ Initialized {dataset_name} dataset for {self.num_clients} clients")
    
    def _initialize_data_fallback(self, dataset_name="MNIST"):
        """Fallback method for dataset loading without adaptation system"""
        if dataset_name == "MNIST":
            transform = transforms.Compose([
                transforms.ToTensor(),
                transforms.Normalize((0.5,), (0.5,))
            ])
            data_root = os.path.join(os.path.dirname(os.path.abspath(__file__)), 'data', 'MNIST')
            full_dataset = torchvision.datasets.MNIST(root=data_root, train=True, download=True, transform=transform)
            
        elif dataset_name == "CIFAR10":
            transform = transforms.Compose([
                transforms.ToTensor(),
                transforms.Normalize((0.5, 0.5, 0.5), (0.5, 0.5, 0.5))
            ])
            data_root = os.path.join(os.path.dirname(os.path.abspath(__file__)), 'data', 'CIFAR10')
            full_dataset = torchvision.datasets.CIFAR10(root=data_root, train=True, download=True, transform=transform)
            
        elif dataset_name == "EuroSAT":
            train_transform = transforms.Compose([
                transforms.Resize((64, 64)),
                transforms.RandomHorizontalFlip(p=0.5),
                transforms.RandomRotation(degrees=15),
                transforms.ColorJitter(brightness=0.2, contrast=0.2, saturation=0.2, hue=0.1),
                transforms.ToTensor(),
                transforms.Normalize(mean=[0.3443, 0.3804, 0.4086], std=[0.1814, 0.1535, 0.1311])
            ])
            data_root = os.path.join(os.path.dirname(os.path.abspath(__file__)), 'data', 'EuroSAT')
            try:
                full_dataset = torchvision.datasets.EuroSAT(root=data_root, download=True, transform=train_transform)
            except Exception as e:
                print(f"Warning: EuroSAT not available ({e}), falling back to MNIST")
                return self._initialize_data_fallback("MNIST")
        else:
            # Default to MNIST
            return self._initialize_data_fallback("MNIST")
        
        # Create standard client splits
        client_datasets = random_split(full_dataset, [len(full_dataset) // self.num_clients] * self.num_clients)
        self.client_data = [DataLoader(dataset, batch_size=32, shuffle=True) for dataset in client_datasets]
        print(f"✓ Created {len(self.client_data)} standard client data loaders")

    def initialize_model(self, model_name=None, auto_select=True, interactive_mode=True, 
                        transfer_from_current=True):
        """
        Initialize the global model with intelligent selection and transfer learning support.
        
        Args:
            model_name: Specific model to use (optional)
            auto_select: Whether to auto-select the best model
            interactive_mode: Whether to show interactive selection
            transfer_from_current: Whether to attempt transfer learning from current model
        """
        current_model = self.global_model if transfer_from_current else None
        
        if self.adaptation_enabled and hasattr(self, 'adaptation_system'):
            # Use the lightweight adaptation system for model selection
            print(f"Initializing model for {self.current_dataset} dataset...")
            
            try:
                self.global_model = self.adaptation_system.model_adapter.select_model(
                    self.current_dataset, model_name, current_model
                )
                
                # Attempt transfer learning if we have a current model
                if transfer_from_current and current_model and current_model != self.global_model:
                    self.global_model = self.adaptation_system.model_adapter.transfer_weights(
                        current_model, self.global_model
                    )
                
                # Get model name for tracking
                self.selected_model_name = self.global_model.__class__.__name__
                print(f"✓ Model initialized: {self.selected_model_name}")
                
            except Exception as e:
                print(f"Warning: Adaptation system model selection failed: {e}")
                self._initialize_model_fallback(model_name, auto_select, interactive_mode)
        else:
            # Fallback to standard model initialization
            self._initialize_model_fallback(model_name, auto_select, interactive_mode)
    
    def _initialize_model_fallback(self, model_name=None, auto_select=True, interactive_mode=True):
        """Fallback method for model initialization without adaptation system"""
        if self.model_evaluation_enabled and auto_select and model_name is None:
            try:
                # Show available models and let user choose
                if interactive_mode:
                    available_models = self.model_eval_module.registry.list_models()
                    print(f"\n{'='*60}")
                    print("Available Models for Federated Learning:")
                    print(f"{'='*60}")
                    
                    for i, model in enumerate(available_models, 1):
                        model_info = self.model_eval_module.registry.get_model(model)
                        print(f"{i}. {model}")
                        print(f"   Description: {model_info.description}")
                        print(f"   Category: {model_info.category}, Complexity: {model_info.complexity}")
                        print()
                    
                    print(f"{len(available_models) + 1}. Auto-select best model")
                    print(f"{len(available_models) + 2}. Use default model")
                    print(f"{'='*60}")
                    
                    while True:
                        try:
                            choice = input(f"Please select a model (1-{len(available_models) + 2}): ").strip()
                            choice_num = int(choice)
                            
                            if 1 <= choice_num <= len(available_models):
                                # User selected a specific model
                                selected_model_name = available_models[choice_num - 1]
                                model_info = self.model_eval_module.registry.get_model(selected_model_name)
                                self.global_model = model_info.model_class(**model_info.parameters)
                                self.selected_model_name = selected_model_name
                                print(f"✓ Using selected model: {selected_model_name}")
                                break
                            elif choice_num == len(available_models) + 1:
                                # User chose auto-select
                                if self.client_data:
                                    criterion = nn.CrossEntropyLoss()
                                    selected_name, selected_model = self.model_eval_module.select_model_for_fl(
                                        self.client_data[0], criterion
                                    )
                                    self.selected_model_name = selected_name
                                    self.global_model = selected_model
                                    print(f"✓ Auto-selected model: {selected_name}")
                                else:
                                    self.global_model = self._create_default_model()
                                    self.selected_model_name = "DefaultModel"
                                    print("✓ Using default model (no data available for auto-selection)")
                                break
                            elif choice_num == len(available_models) + 2:
                                # User chose default model
                                self.global_model = self._create_default_model()
                                self.selected_model_name = "DefaultModel"
                                print("✓ Using default model")
                                break
                            else:
                                print(f"Invalid choice. Please enter a number between 1 and {len(available_models) + 2}")
                        except ValueError:
                            print("Invalid input. Please enter a number.")
                        except KeyboardInterrupt:
                            print("\nOperation cancelled. Using default model.")
                            self.global_model = self._create_default_model()
                            self.selected_model_name = "DefaultModel"
                            break
                else:
                    # Non-interactive auto-select
                    if self.client_data:
                        criterion = nn.CrossEntropyLoss()
                        selected_name, selected_model = self.model_eval_module.select_model_for_fl(
                            self.client_data[0], criterion
                        )
                        self.selected_model_name = selected_name
                        self.global_model = selected_model
                        print(f"✓ Auto-selected model: {selected_name}")
                    else:
                        self.global_model = self._create_default_model()
                        self.selected_model_name = "DefaultModel"
            except Exception as e:
                print(f"Model selection failed: {e}. Using default model.")
                self.global_model = self._create_default_model()
                self.selected_model_name = "DefaultModel"
        elif self.model_evaluation_enabled and model_name:
            # Use specified model
            try:
                model_info = self.model_eval_module.registry.get_model(model_name)
                if model_info:
                    self.global_model = model_info.model_class(**model_info.parameters)
                    self.selected_model_name = model_name
                    print(f"✓ Using specified model: {model_name}")
                else:
                    raise ValueError(f"Model {model_name} not found in registry")
            except Exception as e:
                print(f"Failed to use specified model: {e}. Using default model.")
                self.global_model = self._create_default_model()
                self.selected_model_name = "DefaultModel"
        else:
            # Use default model
            self.global_model = self._create_default_model()
            self.selected_model_name = "DefaultModel"
    
    def _create_default_model(self):
        """Create a default model as fallback"""
        class SimpleModel(nn.Module):
            def __init__(self):
                super(SimpleModel, self).__init__()
                self.fc = nn.Linear(784, 10)

            def forward(self, x):
                x = x.view(x.size(0), -1)
                return self.fc(x)
        
        return SimpleModel()

    def train_client(self, model, data_loader, dataset_name="MNIST"):
        """Train a client model on local data with dataset-specific optimizations"""
        
        # Dataset-specific configurations
        if dataset_name == "EuroSAT":
            # EuroSAT optimized training
            criterion = nn.CrossEntropyLoss()
            optimizer = optim.Adam(model.parameters(), lr=0.001, weight_decay=1e-4)
            scheduler = optim.lr_scheduler.StepLR(optimizer, step_size=2, gamma=0.7)
            local_epochs = 5  # More epochs for EuroSAT
        elif dataset_name == "CIFAR10":
            # CIFAR10 optimized training
            criterion = nn.CrossEntropyLoss()
            optimizer = optim.SGD(model.parameters(), lr=0.01, momentum=0.9, weight_decay=1e-4)
            scheduler = optim.lr_scheduler.StepLR(optimizer, step_size=3, gamma=0.5)
            local_epochs = 4
        else:
            # Default MNIST training
            criterion = nn.CrossEntropyLoss()
            optimizer = optim.SGD(model.parameters(), lr=0.01)
            scheduler = None
            local_epochs = 3
        
        correct = 0
        total = 0
        for epoch in range(local_epochs):
            for batch_idx, (data, target) in enumerate(data_loader):
                optimizer.zero_grad()
                output = model(data)
                loss = criterion(output, target)
                loss.backward()
                optimizer.step()
                
                # Calculate accuracy for this batch
                _, predicted = torch.max(output.data, 1)
                total += target.size(0)
                correct += (predicted == target).sum().item()
            
            # Apply learning rate scheduling
            if scheduler is not None:
                scheduler.step()
        
        accuracy = correct / total if total > 0 else 0
        return model.state_dict(), accuracy

    def federated_averaging(self, client_models: List[dict]):
        """Perform federated averaging to update the global model."""
        global_dict = self.global_model.state_dict()
        for key in global_dict.keys():
            global_dict[key] = torch.stack([client_model[key].float() for client_model in client_models], 0).mean(0)
        self.global_model.load_state_dict(global_dict)

    def get_round_metrics(self) -> Dict:
        """Return round metrics for analysis"""
        return self.round_times
    
    def get_model_evaluation_summary(self) -> Dict:
        """Get summary of model evaluation results"""
        if not self.model_evaluation_enabled:
            return {"message": "Model evaluation not enabled"}
        
        return {
            "selected_model": self.selected_model_name,
            "evaluation_history": self.model_evaluation_history,
            "available_models": self.model_eval_module.registry.list_models() if self.model_eval_module else [],
            "model_evaluation_enabled": self.model_evaluation_enabled
        }
    
    def enable_model_evaluation(self):
        """Enable model evaluation functionality"""
        if not self.model_evaluation_enabled:
            try:
                self.model_eval_module = EnhancedModelEvaluationModule()
                self.model_evaluation_enabled = True
                print("✓ Model evaluation enabled")
            except Exception as e:
                print(f"Failed to enable model evaluation: {e}")
    
    def disable_model_evaluation(self):
        """Disable model evaluation functionality"""
        self.model_evaluation_enabled = False
        self.model_eval_module = None
        print("Model evaluation disabled")
    
    def list_available_models(self) -> List[str]:
        """List all available models in the registry"""
        if self.model_evaluation_enabled and self.model_eval_module:
            return self.model_eval_module.registry.list_models()
        return []
    
    def register_custom_model(self, name: str, model_class, parameters: Dict, 
                            description: str, category: str, complexity: str):
        """Register a custom model"""
        if self.model_evaluation_enabled and self.model_eval_module:
            self.model_eval_module.register_custom_model(
                name, model_class, parameters, description, category, complexity
            )
            print(f"✓ Custom model '{name}' registered")
        else:
            print("Model evaluation not enabled. Cannot register custom model.")
    
    def switch_dataset_and_model(self, new_dataset: str, new_model_name: str = None, 
                                preserve_weights: bool = True) -> None:
        """
        Switch to a new dataset and optionally a new model with intelligent adaptation.
        
        Args:
            new_dataset: Name of the new dataset to switch to
            new_model_name: Name of the new model (optional, keeps current if None)
            preserve_weights: Whether to attempt transfer learning
        """
        print(f"\n{'='*60}")
        print(f"SWITCHING DATASET AND MODEL")
        print(f"{'='*60}")
        print(f"Current: {self.current_dataset} + {self.selected_model_name}")
        print(f"Switching to: {new_dataset} + {new_model_name or 'auto-select'}")
        
        if self.adaptation_enabled and hasattr(self, 'adaptation_system'):
            # Use the lightweight adaptation system
            try:
                # Get current model name for better transfer decisions
                old_model_name = self.selected_model_name if hasattr(self, 'selected_model_name') else None
                
                # Switch dataset and model using adaptation system
                new_model, client_data = self.adaptation_system.switch_dataset(
                    self.current_dataset, new_dataset, self.global_model, preserve_weights,
                    old_model_name=old_model_name
                )
                
                # Update the FL system
                self.global_model = new_model
                self.client_data = client_data
                self.current_dataset = new_dataset  # Update current dataset
                self.selected_model_name = new_model.__class__.__name__
                
                # Show expected accuracy if available
                if hasattr(self.adaptation_system.adaptation_strategy, 'get_expected_accuracy'):
                    accuracy_range = self.adaptation_system.adaptation_strategy.get_expected_accuracy(
                        self.selected_model_name, new_dataset
                    )
                    print(f"Expected accuracy range: {accuracy_range[0]:.1%} - {accuracy_range[1]:.1%}")
                
            except Exception as e:
                print(f"Warning: Adaptation system failed: {e}")
                self._switch_dataset_fallback(new_dataset, new_model_name, preserve_weights)
        else:
            # Fallback to standard switching
            self._switch_dataset_fallback(new_dataset, new_model_name, preserve_weights)
        
        print(f"\n✓ Successfully switched to {new_dataset} + {self.selected_model_name}")
        print(f"{'='*60}")
    
    def _switch_dataset_fallback(self, new_dataset: str, new_model_name: str = None, 
                                preserve_weights: bool = True) -> None:
        """Fallback method for dataset switching without adaptation system"""
        # Store current model for potential transfer
        current_model = self.global_model if preserve_weights else None
        
        # Switch dataset
        print(f"Switching to {new_dataset} dataset...")
        self.initialize_data(new_dataset)
        self.current_dataset = new_dataset  # Update current dataset
        
        # Switch model
        if new_model_name:
            print(f"Switching to {new_model_name} model...")
            self.initialize_model(new_model_name, auto_select=False, 
                                transfer_from_current=preserve_weights)
        else:
            # Auto-select model with potential transfer
            print("Auto-selecting model...")
            self.initialize_model(transfer_from_current=preserve_weights)

    def get_latest_flam_file(self):
        """Get the latest generated FLAM file path"""
        if use_path_manager:
            csv_dir = get_synth_flams_dir()
            csv_files = list(csv_dir.glob("flam_*.csv"))
        else:
            # Use backup path
            script_dir = os.path.dirname(os.path.abspath(__file__))
            csv_dir_str = os.path.join(script_dir, "..", "synth_FLAMs")
            if os.path.exists(csv_dir_str):
                csv_files = [os.path.join(csv_dir_str, f) for f in os.listdir(csv_dir_str) 
                           if f.startswith('flam_') and f.endswith('.csv')]
            else:
                csv_files = []
        
        if not csv_files:
            raise FileNotFoundError("No FLAM files found in synth_FLAMs directory")
        
        # Return the most recently created file
        if use_path_manager:
            latest_file = max(csv_files, key=lambda x: x.stat().st_ctime)
            return str(latest_file)
        else:
            latest_file = max(csv_files, key=lambda x: os.path.getctime(x))
            return latest_file

    def run_flam_round(self, flam_entry):
        """Run a single FLAM-based round step based on the phase."""
        phase = flam_entry.get("phase", "TRAINING")
        print(f"\n[FLAM Phase: {phase}]")

        if phase == "TRAINING":
            client_models = []
            round_correct = 0
            round_total = 0
            start_time = time.time()

            for client_id, data_loader in enumerate(self.client_data):
                client_model = type(self.global_model)()
                client_model.load_state_dict(self.global_model.state_dict())
                print(f"Training client {client_id + 1}...")

                state_dict, accuracy = self.train_client(client_model, data_loader, self.current_dataset)
                client_models.append(state_dict)
                round_correct += accuracy * len(data_loader.dataset)
                round_total += len(data_loader.dataset)

            self._pending_client_models = client_models
            self._pending_round_correct = round_correct
            self._pending_round_total = round_total
            self._pending_round_start_time = start_time

        elif phase == "TRANSMITTING":
            if hasattr(self, "_pending_client_models"):
                self.federated_averaging(self._pending_client_models)

                round_time = time.time() - self._pending_round_start_time
                round_accuracy = self._pending_round_correct / self._pending_round_total if self._pending_round_total > 0 else 0

                print(f"Completed round with accuracy: {round_accuracy:.2%} in {round_time:.2f} seconds")

                # Clean up
                del self._pending_client_models
                del self._pending_round_correct
                del self._pending_round_total
                del self._pending_round_start_time
                
    # --- FLAM-related code (commented out) ---
    # The following method and all FLAM schedule/timestep logic are commented out.
    # They were used to synchronize FL rounds with an external FLAM schedule.

    # def load_flam_schedule(self, flam_path):
    #     """Parse FLAM CSV and return a list of dicts with timestep, phase, etc."""
    #     schedule = []
    #     with open(flam_path, "r") as f:
    #         lines = f.readlines()
    #     i = 0
    #     while i < len(lines):
    #         line = lines[i].strip()
    #         if line.startswith("Timestep:"):
    #             # Parse header
    #             parts = line.split(", ")
    #             timestep = int(parts[0].split(":")[1])
    #             phase = parts[3].split(":")[1].strip()
    #             schedule.append({"timestep": timestep, "phase": phase})
    #             # Skip the adjacency matrix (5 lines)
    #             i += 6
    #         else:
    #             i += 1
    #     return schedule

    # --- End FLAM-related code ---

    @staticmethod
    def parse_flam_file(flam_path):
        """
        Parse the new FLAM CSV file and yield a dict for each timestep:
        {
            'timestep': int,
            'round': int,
            'phase': str,
            'aggregation_server': int or None,
            'redistribution_server': int or None,
            'target_node': int,
            'phase_length': int,
            'timestep_in_phase': int,
            'connected_sats': List[int],
            'missing_sats': List[int],
            'target_sats': List[int],
            'phase_complete': bool,
            'adjacency': List[List[int]]
        }
        """
        import ast
        with open(flam_path, 'r') as f:
            lines = f.readlines()

        i = 0
        while i < len(lines):
            line = lines[i].strip()
            if line.startswith("Time:"):
                header = line
                timestep = int(re.search(r'Timestep: (\d+)', header).group(1))
                round_num = int(re.search(r'Round: (\d+)', header).group(1))
                phase = re.search(r'Phase: ([A-Z]+)', header).group(1)
                aggregation_server = re.search(r'Aggregation Server: ([\w\d]+)', header)
                aggregation_server = int(aggregation_server.group(1)) if aggregation_server and aggregation_server.group(1) != "TBD" else None
                redistribution_server = re.search(r'Redistribution Server: ([\w\d]+)', header)
                redistribution_server = redistribution_server.group(1)
                redistribution_server = int(redistribution_server) if redistribution_server != "TBD" else None
                target_node = int(re.search(r'Target Node: (\d+)', header).group(1))
                phase_length = int(re.search(r'Phase Length: (\d+)', header).group(1))
                timestep_in_phase = int(re.search(r'Timestep in Phase: (\d+)', header).group(1))
                connected_sats = ast.literal_eval(re.search(r'Connected Sats: (\[.*?\])', header).group(1))
                missing_sats = ast.literal_eval(re.search(r'Missing Sats: (\[.*?\])', header).group(1))
                target_sats = ast.literal_eval(re.search(r'Target Sats: (\[.*?\])', header).group(1))
                phase_complete = re.search(r'Phase Complete: (\w+)', header).group(1) == "True"
                adjacency = []
                for j in range(i+1, i+1+8):  # 8 clients/nodes
                    adjacency.append([int(x) for x in lines[j].strip().split(',')])
                yield {
                    'timestep': timestep,
                    'round': round_num,
                    'phase': phase,
                    'aggregation_server': aggregation_server,
                    'redistribution_server': redistribution_server,
                    'target_node': target_node,
                    'phase_length': phase_length,
                    'timestep_in_phase': timestep_in_phase,
                    'connected_sats': connected_sats,
                    'missing_sats': missing_sats,
                    'target_sats': target_sats,
                    'phase_complete': phase_complete,
                    'adjacency': adjacency
                }
                i += 8
            i += 1


    def run(self, flam_path=None, model_name=None, auto_select_model=True, interactive_mode=True, dataset_name="MNIST"):
        """
        Run the federated learning process using FLAM file for topology and participation.
        """
        # Interactive selection if enabled
        if interactive_mode and (model_name is None or dataset_name == "MNIST"):
            try:
                from federated_learning.model_selection import ModelSelection
                
                available_models = getattr(self, 'available_models', ["SimpleCNN", "ResNet50", "EfficientNetB0", "VisionTransformer", "CustomCNN"])
                available_datasets = getattr(self, 'available_datasets', ["MNIST", "CIFAR10", "EuroSAT"])
                
                selector = ModelSelection(available_models, available_datasets)
                
                if model_name is None or dataset_name == "MNIST":
                    print("\n" + "="*80)
                    print("Interactive Model and Dataset Selection")
                    print("="*80)
                    
                    selected_model, selected_dataset = selector.select_model_dataset_combination()
                    
                    if selector.validate_combination(selected_model, selected_dataset):
                        selector.show_combination_info(selected_model, selected_dataset)
                        model_name = selected_model
                        dataset_name = selected_dataset
                    else:
                        print(f"Warning: {selected_model} + {selected_dataset} combination may not be optimal")
                        model_name = selected_model
                        dataset_name = selected_dataset
                        
            except ImportError:
                print("Model selection not available, using defaults")
            except Exception as e:
                print(f"Model selection failed: {e}, using defaults")
        
        self.initialize_data(dataset_name)
        self.initialize_model(model_name, auto_select_model, interactive_mode)
        total_start_time = time.time()
        round_accuracies = []

        # Initialize parameter server and clients
        server = self.ParameterServer(self.global_model)
        clients = [self.Client(i, type(self.global_model)(), self.client_data[i]) for i in range(self.num_clients)]

        # Handle FLAM file or run without it
        if flam_path is not None:
            flam_schedule = list(self.parse_flam_file(flam_path))
            print(f"Loaded FLAM schedule with {len(flam_schedule)} timesteps.")
        else:
            # Run without FLAM file - simple federated learning
            print("Running without FLAM file - using simple federated learning")
            flam_schedule = [{"timestep": i+1, "round": i+1, "target_node": 0, "phase": "TRANSMITTING", 
                            "connected_sats": list(range(self.num_clients)), "missing_sats": [], 
                            "adjacency": [[1 if i == j else 0 for j in range(self.num_clients)] for i in range(self.num_clients)]} 
                           for i in range(self.num_rounds)]

        for flam_entry in flam_schedule:
            print(f"\n--- Timestep {flam_entry['timestep']} | Round {flam_entry['round']} ---")
            phase = flam_entry['phase']
            aggregation_server = flam_entry['aggregation_server']
            redistribution_server = flam_entry['redistribution_server']
            target_node = flam_entry['target_node']
            in_range_clients = flam_entry['connected_sats']
            out_of_range_clients = flam_entry['missing_sats']

            round_num = flam_entry['round']
            if round_num not in fl_instance.trained_clients_per_round:
                fl_instance.trained_clients_per_round[round_num] = set()

            print(f"Phase: {phase}")
            print(f"Aggregation Server: {aggregation_server}")
            print(f"Redistribution Server: {redistribution_server}")
            print(f"Target Node: {target_node}")
            print(f"In-range clients: {[f'Client {i+1}' for i in in_range_clients]}")
            print(f"Out-of-range clients: {[f'Client {i+1}' for i in out_of_range_clients]}")
            print(f"Phase Complete: {flam_entry['phase_complete']}")

            # Distribute global model to all clients
            global_state = server.get_global_model().state_dict()
            for client in clients:
                client.update_model(global_state)

            round_accuracies_this = []

            # Default avg_acc for all phases
            avg_acc = None

            if phase == "TRANSMITTING":
                # Only in-range clients train and send updates to aggregation server
                for client_id, client in enumerate(clients):
                    if client_id in in_range_clients:
                        if client_id in self.trained_clients_per_round[round_num]:
                            print(f"Client {client.client_id+1} already trained in round {round_num}, skipping.")
                        else:
                            state_dict, acc = client.train()
                            server.receive_update(state_dict)
                            round_accuracies_this.append(acc)
                            self.trained_clients_per_round[round_num].add(client_id)
                            print(f"Client {client.client_id+1} accuracy: {acc:.2%}")
                    else:
                        print(f"Client {client.client_id+1} skipped (out of range)")
                # Aggregate updates
                server.aggregate()
                if round_accuracies_this:
                    avg_acc = sum(round_accuracies_this) / len(round_accuracies_this)
                    print(f"Timestep {flam_entry['timestep']} average in-range client accuracy: {avg_acc:.2%}")
                else:
                    print(f"Timestep {flam_entry['timestep']}: No clients in range to train.")
                self.round_times[f"timestep_{flam_entry['timestep']}"] = time.time() - total_start_time
                round_accuracies.append(avg_acc if round_accuracies_this else 0)

            elif phase == "CHECK":
                # Transfer global model to redistribution server (no training, just transfer)
                if redistribution_server is not None:
                    print(f"Transferring global model from Aggregation Server {aggregation_server} to Redistribution Server {redistribution_server}")
                else:
                    print("Redistribution server not yet determined.")

            elif phase == "REDISTRIBUTION":
                # Distribute global model from redistribution server to all clients
                print(f"Redistributing global model from Redistribution Server {redistribution_server} to all clients.")
                for client_id, client in enumerate(clients):
                    if client_id in in_range_clients:
                        client.update_model(server.get_global_model().state_dict())
                        print(f"Client {client.client_id+1} received global model.")
                    else:
                        print(f"Client {client.client_id+1} skipped (out of range)")

            self.participation_log.append({
                "timestep": flam_entry['timestep'],
                "phase": phase,
                "aggregation_server": aggregation_server,
                "redistribution_server": redistribution_server,
                "in_range_clients": in_range_clients,
                "out_of_range_clients": out_of_range_clients,
                "accuracy": avg_acc if phase == "TRANSMITTING" and round_accuracies_this else None
            })

        self.total_training_time = time.time() - total_start_time
        self.round_accuracies = round_accuracies


        print(f"\nFederated learning process completed in {self.total_training_time:.2f} seconds.")
        print("\nTimestep-wise processing times and accuracies:")
        for idx, round_time in self.round_times.items():
            timestep_num = int(idx.split('_')[1]) - 1
            if timestep_num < len(round_accuracies):
                acc = round_accuracies[timestep_num]
                print(f"{idx}: {round_time:.2f} seconds, Accuracy: {acc:.2%}")
            else:
                print(f"{idx}: {round_time:.2f} seconds, Accuracy: N/A")
        print(f"Average timestep time: {self.total_training_time/len(self.round_times):.2f} seconds")

if __name__ == "__main__":
    """Standalone entry point for testing FederatedLearning."""
    # Default customization values
    num_rounds = 5
    num_clients = 8
    model_type = "EfficientNetB0"
    data_set = "EuroSAT"

    # Create timestamped run directory under results_from_output
    timestamp = datetime.now().strftime("%Y%m%d_%H%M%S")
    results_root = os.path.join(os.path.dirname(__file__), "results_from_output")
    run_dir = os.path.join(results_root, timestamp)
    os.makedirs(run_dir, exist_ok=True)

    # Initialize and run the FederatedLearning instance
    fl_instance = FederatedLearning()
    fl_instance.set_num_rounds(num_rounds)
    fl_instance.set_num_clients(num_clients)
    
    # Prompt user for FLAM file path
    flam_path = input("Enter the path to your FLAM file:\n").strip()
    if not os.path.isfile(flam_path):
        print(f"Error: FLAM file not found at '{flam_path}'")
        sys.exit(1)

    fl_instance.run(flam_path=flam_path)

    # Evaluate the model
    from torchvision import datasets, transforms

    if data_set == "MNIST":
        transform = transforms.Compose([
            transforms.ToTensor(),
            transforms.Normalize((0.5,), (0.5,))
        ])
        test_dataset = datasets.MNIST(
            root=os.path.join(os.path.dirname(os.path.abspath(__file__)), 'data', 'MNIST'),
            train=False,
            download=True,
            transform=transform
        )
    elif data_set == "EuroSAT":
        transform = transforms.Compose([
            transforms.Resize((64, 64)),
            transforms.ToTensor(),
            transforms.Normalize(mean=[0.3443, 0.3804, 0.4086], std=[0.1814, 0.1535, 0.1311])
        ])
        test_dataset = datasets.EuroSAT(
            root=os.path.join(os.path.dirname(os.path.abspath(__file__)), 'data', 'EuroSAT'),
            download=True,
            transform=transform
        )
    else:
        # Default to MNIST
        transform = transforms.Compose([
            transforms.ToTensor(),
            transforms.Normalize((0.5,), (0.5,))
        ])
        test_dataset = datasets.MNIST(
            root=os.path.join(os.path.dirname(os.path.abspath(__file__)), 'data', 'MNIST'),
            train=False,
            download=True,
            transform=transform
        )

    output = FLOutput(test_dataset=test_dataset)
    output.evaluate_model(fl_instance.global_model, fl_instance.total_training_time)

    # Add timing and accuracy metrics
    timing_metrics = fl_instance.get_round_metrics()
    for metric_name, value in timing_metrics.items():
        output.add_metric(metric_name, value)

    # Add round accuracies explicitly
    output.add_metric("round_accuracies", fl_instance.round_accuracies)
    output.add_metric("participation_log", fl_instance.participation_log)

    # Save results into this run folder
    log_file = os.path.join(run_dir, f"results_{timestamp}.log")
    metrics_file = os.path.join(run_dir, f"metrics_{timestamp}.json")
    model_file = os.path.join(run_dir, f"model_{timestamp}.pt")

    # Log results and save files
    output.log_result(log_file)
    output.write_to_file(metrics_file, format="json")
    output.save_model(model_file)

    print("\nResults have been saved to:")
    print("Log file:", log_file)
    print("Metrics file:", metrics_file)
    print("Model file:", model_file)

    # Generate visualizations
    print("\nGenerating visualizations...")
    viz = FLVisualization(results_dir=run_dir)
    viz.visualize_from_json(metrics_file)
    print(f"Visualizations saved under {run_dir}")<|MERGE_RESOLUTION|>--- conflicted
+++ resolved
@@ -119,12 +119,8 @@
         self.model_eval_module = None
         self.selected_model_name = None
         self.model_evaluation_history = []
-<<<<<<< HEAD
         self.participation_log = []
         self.trained_clients_per_round = {}
-=======
-        self.current_dataset = None
->>>>>>> badd8177
         
         # Initialize model evaluation module if enabled
         if self.model_evaluation_enabled:
